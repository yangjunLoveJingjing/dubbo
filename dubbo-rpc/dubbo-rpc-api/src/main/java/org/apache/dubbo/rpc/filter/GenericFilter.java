--- conflicted
+++ resolved
@@ -138,11 +138,7 @@
                                         args[0].getClass().getName());
                     }
                 }
-<<<<<<< HEAD
-                return invoker.invoke(new RpcInvocation(method, args, inv.getAttachments(), inv.getAttributes()));
-=======
-                return invoker.invoke(new RpcInvocation(method, invoker.getInterface().getName(), args, inv.getAttachments()));
->>>>>>> 13c01efd
+                return invoker.invoke(new RpcInvocation(method, invoker.getInterface().getName(), args, inv.getAttachments(), inv.getAttributes()));
             } catch (NoSuchMethodException e) {
                 throw new RpcException(e.getMessage(), e);
             } catch (ClassNotFoundException e) {
